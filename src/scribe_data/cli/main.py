"""
Setup and commands for the Scribe-Data command line interface.

.. raw:: html
    <!--
    * Copyright (C) 2024 Scribe
    *
    * This program is free software: you can redistribute it and/or modify
    * it under the terms of the GNU General Public License as published by
    * the Free Software Foundation, either version 3 of the License, or
    * (at your option) any later version.
    *
    * This program is distributed in the hope that it will be useful,
    * but WITHOUT ANY WARRANTY; without even the implied warranty of
    * MERCHANTABILITY or FITNESS FOR A PARTICULAR PURPOSE.  See the
    * GNU General Public License for more details.
    *
    * You should have received a copy of the GNU General Public License
    * along with this program.  If not, see <https://www.gnu.org/licenses/>.
    -->
"""

#!/usr/bin/env python3
import argparse
from pathlib import Path

from rich import print as rprint

from scribe_data.cli.cli_utils import validate_language_and_data_type
from scribe_data.cli.convert import convert_wrapper
from scribe_data.cli.get import get_data
from scribe_data.cli.interactive import start_interactive_mode
from scribe_data.cli.list import list_wrapper
from scribe_data.cli.total import total_wrapper
from scribe_data.cli.upgrade import upgrade_cli
from scribe_data.cli.version import get_version_message

LIST_DESCRIPTION = "List languages, data types and combinations of each that Scribe-Data can be used for."
GET_DESCRIPTION = (
    "Get data from Wikidata and other sources for the given languages and data types."
)
TOTAL_DESCRIPTION = "Check Wikidata for the total available data for the given languages and data types."
CONVERT_DESCRIPTION = "Convert data returned by Scribe-Data to different file types."
CLI_EPILOG = "Visit the codebase at https://github.com/scribe-org/Scribe-Data and documentation at https://scribe-data.readthedocs.io to learn more!"


def main() -> None:
    # MARK: CLI Base

    parser = argparse.ArgumentParser(
        description="The Scribe-Data CLI is a tool for extracting language data from Wikidata and other sources.",
        epilog=CLI_EPILOG,
        formatter_class=lambda prog: argparse.HelpFormatter(prog, max_help_position=60),
    )
    subparsers = parser.add_subparsers(dest="command")
    parser.add_argument(
        "-v",
        "--version",
        action="version",
        version=f"{get_version_message()}",
        help="Show the version of the Scribe-Data CLI.",
    )

    parser.add_argument(
        "-u",
        "--upgrade",
        action="store_true",
        help="Upgrade the Scribe-Data CLI to the latest version.",
    )

    # MARK: List

    list_parser = subparsers.add_parser(
        "list",
        aliases=["l"],
        help=LIST_DESCRIPTION,
        description=LIST_DESCRIPTION,
        epilog=CLI_EPILOG,
        formatter_class=lambda prog: argparse.HelpFormatter(prog, max_help_position=60),
    )
    list_parser._actions[0].help = "Show this help message and exit."
    list_parser.add_argument(
        "-lang",
        "--language",
        nargs="?",
        const=True,
        help="List options for all or given languages.",
    )
    list_parser.add_argument(
        "-dt",
        "--data-type",
        nargs="?",
        const=True,
        help="List options for all or given data types (e.g., nouns, verbs).",
    )
    list_parser.add_argument(
        "-a",
        "--all",
        action=argparse.BooleanOptionalAction,
        help="List all languages and data types.",
    )

    # MARK: GET

    get_parser = subparsers.add_parser(
        "get",
        aliases=["g"],
        help=GET_DESCRIPTION,
        description=GET_DESCRIPTION,
        epilog=CLI_EPILOG,
        formatter_class=lambda prog: argparse.HelpFormatter(prog, max_help_position=60),
    )
    get_parser._actions[0].help = "Show this help message and exit."
    get_parser.add_argument(
        "-lang", "--language", type=str, help="The language(s) to get data for."
    )
    get_parser.add_argument(
        "-dt",
        "--data-type",
        type=str,
        help="The data type(s) to get data for (e.g., nouns, verbs).",
    )
    get_parser.add_argument(
        "-ot",
        "--output-type",
        type=str,
        choices=["json", "csv", "tsv", "sqlite"],
        help="The output file type.",
    )
    get_parser.add_argument(
        "-od", "--output-dir", type=str, help="The output directory path for results."
    )
    get_parser.add_argument(
        "-ope",
        "--outputs-per-entry",
        type=int,
        help="How many outputs should be generated per data entry.",
    )
    get_parser.add_argument(
        "-o",
        "--overwrite",
        action="store_true",
        help="Whether to overwrite existing files (default: False).",
    )
    get_parser.add_argument(
        "-a",
        "--all",
        action=argparse.BooleanOptionalAction,
        help="Get all languages and data types.",
    )
    get_parser.add_argument(
        "-i", "--interactive", action="store_true", help="Run in interactive mode"
    )
    get_parser.add_argument(
        "-ic",
        "--identifier-case",
        type=str,
        choices=["camel", "snake"],
        default="camel",
        help="The case format for identifiers in the output data (default: camel).",
    )

    # MARK: Total

    total_parser = subparsers.add_parser(
        "total",
        aliases=["t"],
        help=TOTAL_DESCRIPTION,
        description=TOTAL_DESCRIPTION,
        epilog=CLI_EPILOG,
        formatter_class=lambda prog: argparse.HelpFormatter(prog, max_help_position=60),
    )
    total_parser._actions[0].help = "Show this help message and exit."
    total_parser.add_argument(
        "-lang", "--language", type=str, help="The language(s) to check totals for."
    )
    total_parser.add_argument(
        "-dt",
        "--data-type",
        type=str,
        help="The data type(s) to check totals for (e.g., nouns, verbs).",
    )
    total_parser.add_argument(
        "-a",
        "--all",
        action=argparse.BooleanOptionalAction,
        help="Check for all languages and data types.",
    )
    total_parser.add_argument(
        "-i", "--interactive", action="store_true", help="Run in interactive mode"
    )

    # MARK: Convert

    convert_parser = subparsers.add_parser(
        "convert",
        aliases=["c"],
        help=CONVERT_DESCRIPTION,
        description=CONVERT_DESCRIPTION,
        epilog=CLI_EPILOG,
        formatter_class=lambda prog: argparse.HelpFormatter(prog, max_help_position=60),
    )

    convert_parser._actions[0].help = "Show this help message and exit."
    convert_parser.add_argument(
        "-lang",
        "--language",
        type=str,
        required=True,
        help="The language of the file to convert.",
    )
    convert_parser.add_argument(
        "-dt",
        "--data-type",
        type=str,
        required=True,
        help="The data type(s) of the file to convert (e.g., nouns, verbs).",
    )
    convert_parser.add_argument(
        "-if",
        "--input-file",
        type=Path,
        required=True,
        help="The path to the input file to convert.",
    )
    convert_parser.add_argument(
        "-ot",
        "--output-type",
        type=str,
        choices=["json", "csv", "tsv", "sqlite"],
        required=True,
        help="The output file type.",
    )
    convert_parser.add_argument(
        "-od",
        "--output-dir",
        type=str,
        help="The directory where the output file will be saved.",
    )
    convert_parser.add_argument(
        "-o",
        "--overwrite",
        action="store_true",
        help="Whether to overwrite existing files (default: False).",
    )
    convert_parser.add_argument(
        "-ko",
        "--keep-original",
        action="store_true",
        default=True,
        help="Whether to keep the original file to be converted (default: True).",
    )
    convert_parser.add_argument(
        "-ic",
        "--identifier-case",
        type=str,
        choices=["camel", "snake"],
        default="camel",
        help="The case format for identifiers in the output data (default: camel).",
    )

    # MARK: Setup CLI

    args = parser.parse_args()

    if args.data_type and isinstance(args.data_type, str):
        args.data_type = args.data_type.replace("-", "_")

    try:
        if args.language or args.data_type:
            validate_language_and_data_type(
                language=args.language, data_type=args.data_type
            )

    except ValueError as e:
        print(f"Input validation failed with error: {e}")
        return

    if args.upgrade:
        upgrade_cli()
        return

    if not args.command:
        parser.print_help()
        return

    try:
        if args.command in ["list", "l"]:
            list_wrapper(
                language=args.language, data_type=args.data_type, all_bool=args.all
            )

        elif args.command in ["get", "g"]:
            if args.interactive:
                start_interactive_mode(operation="get")

            else:
                get_data(
                    language=args.language.lower(),
                    data_type=args.data_type.lower(),
                    output_type=args.output_type,
                    output_dir=args.output_dir,
                    outputs_per_entry=args.outputs_per_entry,
                    overwrite=args.overwrite,
                    all=args.all,
                )

        elif args.command in ["total", "t"]:
            if args.interactive:
                start_interactive_mode(operation="total")

            else:
                total_wrapper(
                    language=args.language.lower() if args.language is not None else None,
                    data_type=args.data_type.lower() if args.data_type is not None else None,
                    all_bool=args.all,
                )

        elif args.command in ["convert", "c"]:
            convert_wrapper(
                language=args.language.lower(),
                data_type=args.data_type,
                output_type=args.output_type,
                input_file=args.input_file,
                output_dir=args.output_dir,
                overwrite=args.overwrite,
<<<<<<< HEAD
                all=args.all,
                identifier_case=args.identifier_case,
            )

    elif args.command in ["total", "t"]:
        total_wrapper(
            language=args.language, data_type=args.data_type, all_bool=args.all
        )

    elif args.command in ["convert", "c"]:
        convert_wrapper(
            language=args.language,
            data_type=args.data_type,
            output_type=args.output_type,
            input_file=args.input_file,
            output_dir=args.output_dir,
            overwrite=args.overwrite,
            identifier_case=args.identifier_case,
        )

    else:
        parser.print_help()
=======
            )

        else:
            parser.print_help()

    except KeyboardInterrupt:
        rprint("[bold red]Execution was interrupted by the user.[/bold red]")
>>>>>>> 04e09556


if __name__ == "__main__":
    main()<|MERGE_RESOLUTION|>--- conflicted
+++ resolved
@@ -303,6 +303,7 @@
                     outputs_per_entry=args.outputs_per_entry,
                     overwrite=args.overwrite,
                     all=args.all,
+                    identifier_case=args.identifier_case,
                 )
 
         elif args.command in ["total", "t"]:
@@ -311,8 +312,12 @@
 
             else:
                 total_wrapper(
-                    language=args.language.lower() if args.language is not None else None,
-                    data_type=args.data_type.lower() if args.data_type is not None else None,
+                    language=args.language.lower()
+                    if args.language is not None
+                    else None,
+                    data_type=args.data_type.lower()
+                    if args.data_type is not None
+                    else None,
                     all_bool=args.all,
                 )
 
@@ -324,38 +329,14 @@
                 input_file=args.input_file,
                 output_dir=args.output_dir,
                 overwrite=args.overwrite,
-<<<<<<< HEAD
-                all=args.all,
                 identifier_case=args.identifier_case,
             )
 
-    elif args.command in ["total", "t"]:
-        total_wrapper(
-            language=args.language, data_type=args.data_type, all_bool=args.all
-        )
-
-    elif args.command in ["convert", "c"]:
-        convert_wrapper(
-            language=args.language,
-            data_type=args.data_type,
-            output_type=args.output_type,
-            input_file=args.input_file,
-            output_dir=args.output_dir,
-            overwrite=args.overwrite,
-            identifier_case=args.identifier_case,
-        )
-
-    else:
-        parser.print_help()
-=======
-            )
-
         else:
             parser.print_help()
 
     except KeyboardInterrupt:
         rprint("[bold red]Execution was interrupted by the user.[/bold red]")
->>>>>>> 04e09556
 
 
 if __name__ == "__main__":
