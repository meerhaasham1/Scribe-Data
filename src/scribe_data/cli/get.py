--- conflicted
+++ resolved
@@ -106,21 +106,7 @@
     # MARK: Emojis
 
     elif data_type in {"emoji-keywords", "emoji_keywords"}:
-<<<<<<< HEAD
-        for lang in languages:
-            emoji_keyword_extraction_script = (
-                Path(__file__).parent.parent
-                / "language_data_extraction"
-                / lang
-                / "emoji_keywords"
-                / "generate_emoji_keywords.py"
-            )
-            subprocess_result = subprocess.run(
-                ["python", emoji_keyword_extraction_script]
-            )
-=======
         generate_emoji(language=language, output_dir=output_dir)
->>>>>>> eb42856a
 
     # MARK: Query Data
 
