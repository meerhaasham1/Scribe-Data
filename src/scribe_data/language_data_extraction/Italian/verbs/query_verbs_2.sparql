--- conflicted
+++ resolved
@@ -19,83 +19,41 @@
   OPTIONAL {
     ?lexeme ontolex:lexicalForm ?impFPSForm .
     ?impFPSForm ontolex:representation ?impFPS ;
-<<<<<<< HEAD
-      wikibase:grammaticalFeature wd:Q12547192 ;
-      wikibase:grammaticalFeature wd:Q21714344 ;
-      wikibase:grammaticalFeature wd:Q110786 ;
-  } .
-=======
-      wikibase:grammaticalFeature wd:Q12547192, wd:Q51929218 .
-  } 
->>>>>>> 367f7df6
+      wikibase:grammaticalFeature wd:Q12547192, wd:Q21714344, wd:Q110786 .
+  }
 
   # SPS
   OPTIONAL {
     ?lexeme ontolex:lexicalForm ?impSPSForm .
     ?impSPSForm ontolex:representation ?impSPS ;
-<<<<<<< HEAD
-      wikibase:grammaticalFeature wd:Q12547192 ;
-      wikibase:grammaticalFeature wd:Q51929049 ;
-      wikibase:grammaticalFeature wd:Q110786 ;
-  } .
-=======
-      wikibase:grammaticalFeature wd:Q12547192, wd:Q51929369 .
-  } 
->>>>>>> 367f7df6
+      wikibase:grammaticalFeature wd:Q12547192, wd:Q51929049, wd:Q110786 .
+  }
 
   # TPS
   OPTIONAL {
     ?lexeme ontolex:lexicalForm ?impTPSForm .
     ?impTPSForm ontolex:representation ?impTPS ;
-<<<<<<< HEAD
-      wikibase:grammaticalFeature wd:Q12547192 ;
-      wikibase:grammaticalFeature wd:Q51929074 ;
-      wikibase:grammaticalFeature wd:Q110786 ;
-  } .
-=======
-      wikibase:grammaticalFeature wd:Q12547192, wd:Q51929447 .
-  } 
->>>>>>> 367f7df6
+      wikibase:grammaticalFeature wd:Q12547192, wd:Q51929074, wd:Q110786 .
+  }
 
   # FPP
   OPTIONAL {
     ?lexeme ontolex:lexicalForm ?impFPPForm .
     ?impFPPForm ontolex:representation ?impFPP ;
-<<<<<<< HEAD
-      wikibase:grammaticalFeature wd:Q12547192 ;
-      wikibase:grammaticalFeature wd:Q21714344 ;
-      wikibase:grammaticalFeature wd:Q146786 ;
-  } .
-=======
-      wikibase:grammaticalFeature wd:Q12547192, wd:Q51929290 .
-  } 
->>>>>>> 367f7df6
+      wikibase:grammaticalFeature wd:Q12547192, wd:Q21714344, wd:Q146786 .
+  }
 
   # SPP
   OPTIONAL {
     ?lexeme ontolex:lexicalForm ?impSPPForm .
     ?impSPPForm ontolex:representation ?impSPP ;
-<<<<<<< HEAD
-      wikibase:grammaticalFeature wd:Q12547192 ;
-      wikibase:grammaticalFeature wd:Q51929049 ;
-      wikibase:grammaticalFeature wd:Q146786 ;
-  } .
-=======
-      wikibase:grammaticalFeature wd:Q12547192, wd:Q51929403 .
-  } 
->>>>>>> 367f7df6
+      wikibase:grammaticalFeature wd:Q12547192, wd:Q51929049, wd:Q146786 .
+  }
 
   # TPP
   OPTIONAL {
     ?lexeme ontolex:lexicalForm ?impTPPForm .
     ?impTPPForm ontolex:representation ?impTPP ;
-<<<<<<< HEAD
-      wikibase:grammaticalFeature wd:Q12547192 ;
-      wikibase:grammaticalFeature wd:Q51929074 ;
-      wikibase:grammaticalFeature wd:Q146786 ;
-  } .
-=======
-      wikibase:grammaticalFeature wd:Q12547192, wd:Q51929517 .
-  } 
->>>>>>> 367f7df6
+      wikibase:grammaticalFeature wd:Q12547192, wd:Q51929074, wd:Q146786 .
+  }
 }