--- conflicted
+++ resolved
@@ -4,21 +4,12 @@
   ?adjectiveForm
 
 WHERE {
-<<<<<<< HEAD
-  # Retrieve Swahili lexemes
+
   ?lexeme dct:language wd:Q7838 ;
           wikibase:lexicalCategory wd:Q34698 ;
           wikibase:lemma ?lemma .
 
 
-=======
-  
-  ?lexeme dct:language wd:Q7838 ;  
-          wikibase:lexicalCategory wd:Q34698 ;  
-          wikibase:lemma ?lemma .
-
-  
->>>>>>> c8c49b68
   OPTIONAL {
     ?lexeme ontolex:lexicalForm ?adjectiveLexicalForm .
     ?adjectiveLexicalForm ontolex:representation ?adjectiveForm .
